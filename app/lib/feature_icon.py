import json
import logging
import tomllib
from collections.abc import Iterable
from pathlib import Path
from typing import NamedTuple

import cython

<<<<<<< HEAD
from app.models.db.element import Element
from app.models.element_ref import ElementType
=======
from app.models.element import ElementType
>>>>>>> a1f7fe10


class FeatureIcon(NamedTuple):
    popularity: int  # first element defines sort order
    filename: str
    title: str


@cython.cfunc
def _get_config() -> dict[str, dict[str, str]]:
    """
    Load the feature icon configuration.

    Configuration schema:
    - [key][value] = icon
    - [key.type][value] = icon

    Generic icons are stored under the '*' value:
    - [key][*] = icon
    """
    return tomllib.loads(Path('config/feature_icons.toml').read_text())


@cython.cfunc
def _get_popular_stats() -> dict[str, dict[str, int]]:
    """
    Load the feature icon popularity data.
    """
    return json.loads(Path('config/feature_icons_popular.json').read_bytes())


@cython.cfunc
def _check_config():
    # ensure all icons are present
    total_icons: cython.int = 0
    for key_config in _config.values():
        for icon in key_config.values():
            with Path('app/static/img/element', icon).open('rb'):
                pass
        total_icons += len(key_config)
    logging.info('Loaded %d feature icons', total_icons)


_config = _get_config()
_config_keys = frozenset(k.split('.', 1)[0] for k in _config)
_popular_stats = _get_popular_stats()
_check_config()


def features_icons(elements: Iterable[Element]) -> tuple[FeatureIcon | None, ...]:
    """
    Get the icons filenames and titles for the given elements.

    If no appropriate icon is found, returns None for that element.

    >>> features_icons(...)
    (('aeroway_terminal.webp', 'aeroway=terminal'), ...)
    """
    return tuple(_feature_icon(e.type, e.tags) for e in elements)


@cython.cfunc
def _feature_icon(type: ElementType, tags: dict[str, str]):
    matched_keys = _config_keys.intersection(tags)
    if not matched_keys:
        return None

    result: list[FeatureIcon] | None = None

    # prefer value-specific icons first
    specific: cython.char
    for specific in (True, False):
        for key in matched_keys:
            value = tags[key] if specific else '*'

            # prefer type-specific icons first
            for config_key in (f'{key}.{type}', key):
                values_icons_map = _config.get(config_key)
                if values_icons_map is None:
                    continue

                icon = values_icons_map.get(value)
                if icon is None:
                    continue

                popularity = _popular_stats.get(config_key, {}).get(value, 0)
                title = f'{key}={value}' if specific else key

                if result is None:
                    result = [FeatureIcon(popularity, icon, title)]
                else:
                    result.append(FeatureIcon(popularity, icon, title))

        # pick the least popular tagging icon
        if result:
            return min(result)

    return None<|MERGE_RESOLUTION|>--- conflicted
+++ resolved
@@ -7,12 +7,8 @@
 
 import cython
 
-<<<<<<< HEAD
 from app.models.db.element import Element
-from app.models.element_ref import ElementType
-=======
 from app.models.element import ElementType
->>>>>>> a1f7fe10
 
 
 class FeatureIcon(NamedTuple):
